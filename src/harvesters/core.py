--- conflicted
+++ resolved
@@ -39,7 +39,7 @@
 from threading import Lock, Thread, Event
 from threading import current_thread, main_thread
 import time
-from typing import Union, List, Optional, Dict, TypeVar, Any
+from typing import Union, List, Optional, Dict, TypeVar, Callable, Any
 from urllib.parse import urlparse
 from warnings import warn, simplefilter
 import weakref
@@ -48,15 +48,21 @@
 # Related third party imports
 import numpy
 
-from genicam.genapi import NodeMap
+from genicam.genapi import NodeMap, INode as Node_
+from genicam.genapi import register, deregister, ECallbackType
 from genicam.genapi import GenericException as GenApi_GenericException
 from genicam.genapi import LogicalErrorException
 from genicam.genapi import ChunkAdapterGeneric, ChunkAdapterU3V, \
     ChunkAdapterGEV
+from genicam.genapi import EventAdapterGEV, EventAdapterU3V, \
+    EventAdapterGeneric
 
 from genicam.gentl import TimeoutException, NotAvailableException
-from genicam.gentl import GenericException as GenTL_GenericException
-from genicam.gentl import GenTLProducer, BufferToken, EventManagerNewBuffer
+from genicam.gentl import GenericException as GenTL_GenericException, \
+    NotImplementedException, ResourceInUseException
+from genicam.gentl import GenTLProducer, BufferToken
+from genicam.gentl import EventManagerNewBuffer, EventManagerRemoteDevice, \
+    EventManagerModule
 from genicam.gentl import DEVICE_ACCESS_FLAGS_LIST, EVENT_TYPE_LIST, \
     ACQ_START_FLAGS_LIST, ACQ_STOP_FLAGS_LIST, ACQ_QUEUE_TYPE_LIST, \
     PAYLOADTYPE_INFO_IDS
@@ -79,7 +85,7 @@
 
 
 _is_logging_buffer = True if 'HARVESTERS_LOG_BUFFER' in os.environ else False
-_sleep_duration_default = 0.000001  # s
+_sleep_default = 0.000001  # s
 
 
 _logger = get_logger(name=__name__)
@@ -87,19 +93,23 @@
 
 class ParameterKey(IntEnum):
     __doc__ = "A list of variable/defined parameters."
-    _ENABLE_PROFILE = -1,
+    _ENABLE_PROFILE = -1
     LOGGER = 0,  # doc: Determines the logger to be used; the value type must be :class:`Logger`.
-    TIMEOUT_PERIOD_ON_MODULE_ENUMERATION = 2,  # doc: Determines the time-out period that is applied on the GenTL module enumeration; the value type must be :class:`int`.
-    ENABLE_CLEANING_UP_INTERMEDIATE_FILES = 3,  # doc: Determines if you want to delete all of the intermediate files; set :const:`True` if you want to delete, otherwise set :const:`False`.
-
-    THREAD_SLEEP_PERIOD = 100,  # doc: Determines the sleep period that is applied on every single worker execution; the value type is :class:`int`.
-    TIMEOUT_PERIOD_ON_UPDATE_EVENT_DATA_CALL = 101,  # doc: Determines the time-out period that is applied on a single GenTL EventGetData call; the value type must be :class:`int`; the unit is [ms].
-    TIMEOUT_PERIOD_ON_CLIENT_FETCH_CALL = 102,  # doc: Determines the time-out period that is applied on a single fetch method call; the value type must be :class:`int`; the unit is [s].
-    NUM_BUFFERS_FOR_FETCH_CALL = 103,  # doc: Determines the number of buffers to be allocated on the GenTL Producer-side; the value type must be :class:`int`.
-    REMOTE_DEVICE_SOURCE_XML_FILE_PATH = 104,  # doc: Determines the file path where the source GenICam device description file is located; the value type must be :class:`str`.
-    ENABLE_AUTO_CHUNK_DATA_UPDATE = 105,  # doc: Determines if you let the :class:`ImageAcquirer` object to automatically update the chunk data when the owner image data is fetched; the value type must be :class:`bool`.
-    DEVICE_OWNERSHIP_PRIVILEGE = 106,  # doc: Determines the ownership privilege to be applied when the :class:`~harvestesrs.core.ImageAcquirer` object opens a target remote device.
-    THREAD_FACTORY_METHOD = 107,  # doc: Determines the thread factory method where the corersponding thread worker is bound; the value type must be callable.
+    TIMEOUT_PERIOD_ON_MODULE_ENUMERATION = 2  # doc: Determines the time-out period that is applied on the GenTL module enumeration; the value type must be :class:`int`.
+    ENABLE_CLEANING_UP_INTERMEDIATE_FILES = 3  # doc: Determines if you want to delete all of the intermediate files; set :const:`True` if you want to delete, otherwise set :const:`False`.
+
+    THREAD_SLEEP_PERIOD = 100  # doc: Determines the sleep period that is applied on every single worker execution; the value type is :class:`int`.
+    TIMEOUT_PERIOD_ON_UPDATE_EVENT_DATA_CALL = 101  # doc: Determines the time-out period that is applied on a single GenTL EventGetData call; the value type must be :class:`int`; the unit is [ms].
+    TIMEOUT_PERIOD_ON_CLIENT_FETCH_CALL = 102  # doc: Determines the time-out period that is applied on a single fetch method call; the value type must be :class:`int`; the unit is [s].
+    NUM_BUFFERS_FOR_FETCH_CALL = 103  # doc: Determines the number of buffers to be allocated on the GenTL Producer-side; the value type must be :class:`int`.
+    REMOTE_DEVICE_SOURCE_XML_FILE_PATH = 104  # doc: Determines the file path where the source GenICam device description file is located; the value type must be :class:`str`.
+    ENABLE_AUTO_CHUNK_DATA_UPDATE = 105  # doc: Determines if you let the :class:`ImageAcquirer` object to automatically update the chunk data when the owner image data is fetched; the value type must be :class:`bool`.
+    DEVICE_OWNERSHIP_PRIVILEGE = 106  # doc: Determines the ownership privilege to be applied when the :class:`~harvestesrs.core.ImageAcquirer` object opens a target remote device.
+    THREAD_FACTORY_METHOD = 107  # doc: Determines the thread factory method where the corersponding thread worker is bound; the value type must be callable.
+
+    THREAD_FACTORY_METHOD_FOR_EVENT_MODULE = 200
+
+    TIMER = 300  # doc: Specifies the timer module to be used. For example, you need to set QTimer when you work on a PyQt application.
 
 
 class ParameterSet:
@@ -122,6 +132,9 @@
     @property
     def parameters(self) -> Dict[ParameterKey, Any]:
         return self._dict
+
+    def has(self, key: ParameterKey) -> bool:
+        return True if key in self._dict.keys() else False
 
     @staticmethod
     def check(declared: ParameterSet, supported_keys: List[ParameterKey]):
@@ -218,12 +231,49 @@
             raise AttributeError
 
 
+Node = TypeVar('Node', bound=Node_)
+
+
+class _NodeCallbackProxy:
+    def __init__(self, *, node, callback: Optional[Callable[[Node, Any], None]],
+                 context: Optional[Any] = None,
+                 callback_type: Optional[ECallbackType] = ECallbackType.cbPostOutsideLock):
+        global _logger
+        assert node
+        assert callback
+        self._node = node
+        self._token = register(node.node, self._callback, callback_type)
+        _logger.debug("registered callback: {}".format(self._token))
+        self._client_callback = callback
+        self._context = context
+
+    def destroy(self):
+        global _logger
+        if self._token:
+            deregister(self._token)
+            _logger.debug("deregistered callback: {}".format(self._token))
+
+    def _callback(self, node):
+        self._client_callback(node, self._context)
+
+    def __enter__(self):
+        return self
+
+    def __exit__(self, exc_type, exc_val, exc_tb):
+        self.destroy()
+
+    @property
+    def token(self) -> int:
+        return self._token
+
+
 class Module(_Delegate):
     def __init__(self, *, module, parent, port: Port = None,
                  file_path: Optional[str] = None,
                  file_dict: Optional[Dict[str, bytes]] = None,
                  do_clean_up: bool = True,
                  xml_dir_to_store: Optional[str] = None):
+        global _logger
         super().__init__(module)
         self._module = module
         self._parent = parent
@@ -231,6 +281,31 @@
             port=port, file_path=file_path, file_dict=file_dict,
             do_clean_up=do_clean_up, xml_dir_to_store=xml_dir_to_store) if \
             port else None
+        self._node_callback_proxy_dict = dict()
+
+    def deregister_node_callbacks(self):
+        for proxy in self._node_callback_proxy_dict.values():
+            proxy.destroy()
+
+    def register_node_callback(self, *, node_name: str,
+                               callback: Optional[Callable[[Node, Any], None]],
+                               context: Optional[Any] = None,
+                               callback_type: Optional[ECallbackType] = ECallbackType.cbPostOutsideLock) -> Union[None, int]:
+        node = getattr(self._node_map, node_name, None)
+        if not node:
+            return None
+
+        proxy = _NodeCallbackProxy(node=node, callback=callback,
+                                   context=context,
+                                   callback_type=callback_type)
+        self._node_callback_proxy_dict[proxy.token] = proxy
+        return proxy.token
+
+    def deregister_node_callback(self, token: int):
+        proxy = self._node_callback_proxy_dict[token]
+        if proxy:
+            proxy.destroy()
+            del self._node_callback_proxy_dict[token]
 
     def _create_node_map(
             self, *, port: Optional[Port] = None,
@@ -617,35 +692,18 @@
         self._thread.release()
 
 
-<<<<<<< HEAD
 class _EventMonitor(ThreadBase):
     def __init__(self, *, worker: Optional[Callable[[], None]] = None):
-=======
-class _ImageAcquisitionThread(ThreadAdapter):
-    def __init__(
-            self, *,
-            image_acquire=None):
->>>>>>> 27a1d2c6
         """
 
         :param image_acquire:
         """
-        assert image_acquire
-
         super().__init__(mutex=Lock())
-
-        self._ia = image_acquire
-        self._worker = self._ia.worker_image_acquisition
-        self._sleep_duration = self._ia.sleep_duration
+        self._worker = worker
         self._thread = None
 
     def _internal_start(self):
-<<<<<<< HEAD
         self._thread = _NativeThread(parent=self, worker=self._worker)
-=======
-        self._thread = _NativeThread(thread_owner=self, worker=self._worker,
-                                     sleep_duration=self._sleep_duration)
->>>>>>> 27a1d2c6
         self._id = self._thread.id_
         self._is_running = True
         self._thread.start()
@@ -664,30 +722,21 @@
         self._is_running = False
 
     def acquire(self):
-        if self._thread:
-            return self._thread.acquire()
-        else:
-            return None
+        return self._thread.acquire() if self._thread else None
 
     def release(self):
         if self._thread:
             self._thread.release()
-        else:
-            return
 
     @property
     def worker(self):
-        if self._thread:
-            return self._thread.worker
-        else:
-            return None
+        return self._thread.worker if self._thread else None
 
     @worker.setter
     def worker(self, obj):
+        self._worker = obj
         if self._thread:
             self._thread.worker = obj
-        else:
-            return
 
     @property
     def mutex(self):
@@ -702,31 +751,14 @@
 
 
 class _NativeThread(Thread):
-<<<<<<< HEAD
     def __init__(self, parent, worker=None, sleep=0):
         assert parent
-=======
-    def __init__(self, thread_owner=None, worker=None,
-                 sleep_duration=_sleep_duration_default):
-        """
-
-        :param thread_owner:
-        :param worker:
-        :param sleep_duration:
-        """
-        assert thread_owner
->>>>>>> 27a1d2c6
 
         super().__init__(daemon=self._is_interactive())
 
         self._worker = worker
-<<<<<<< HEAD
         self._parent = parent
         self._sleep = sleep
-=======
-        self._thread_owner = thread_owner
-        self._sleep_duration = sleep_duration
->>>>>>> 27a1d2c6
 
     @staticmethod
     def _is_interactive():
@@ -740,8 +772,8 @@
             return False
 
     def stop(self):
-        with self._thread_owner.mutex:
-            self._thread_owner._is_running = False
+        with self._parent.mutex:
+            self._parent._is_running = False
 
     def run(self):
         """
@@ -750,20 +782,16 @@
         This method will be terminated once its parent's is_running
         property turns False.
         """
-        while self._thread_owner.is_running():
+        while self._parent.is_running():
             if self._worker:
                 self._worker()
-<<<<<<< HEAD
             time.sleep(self._sleep)
-=======
-                time.sleep(self._sleep_duration)
->>>>>>> 27a1d2c6
 
     def acquire(self):
-        return self._thread_owner.mutex.acquire()
+        return self._parent.mutex.acquire()
 
     def release(self):
-        self._thread_owner.mutex.release()
+        self._parent.mutex.release()
 
     @property
     def id_(self):
@@ -779,7 +807,7 @@
 
     @property
     def mutex(self):
-        return self._thread_owner.mutex
+        return self._parent.mutex
 
 
 class Component:
@@ -1275,7 +1303,7 @@
         return payload
 
     def update_chunk_data(self):
-        self._acquire._update_chunk_data(self.module)
+        self._acquire._update_chunk_data(buffer=self.module, is_manual=True)
 
 
 class Payload:
@@ -1529,16 +1557,18 @@
         __doc__ = "Possible events that the " \
                   ":class:`~harvesters.core.ImageAcquirer` class " \
                   "can notify to the client."
-        TURNED_OBSOLETE = 0,  # doc: The :class:`~ImageAcquirer` obejct has turned obsolete."
-        NEW_BUFFER_AVAILABLE = 1,  # doc: A buffer has turned available to be fetched.
-        RETURN_ALL_BORROWED_BUFFERS = 2,  # doc: Notifies that the fetched buffers must be queued.
-        READY_TO_STOP_ACQUISITION = 3,  # doc: Notifies the ongoing image acquisition process can be stopped.
-        INCOMPLETE_BUFFER = 4,  # doc: Notifies a buffer has been fetched but it was incomplete and unusable.
+        TURNED_OBSOLETE = 0  # doc: The :class:`~ImageAcquirer` obejct has turned obsolete."
+        NEW_BUFFER_AVAILABLE = 1  # doc: A buffer has turned available to be fetched.
+        RETURN_ALL_BORROWED_BUFFERS = 2  # doc: Notifies that the fetched buffers must be queued.
+        READY_TO_STOP_ACQUISITION = 3  # doc: Notifies the ongoing image acquisition process can be stopped.
+        INCOMPLETE_BUFFER = 4  # doc: Notifies a buffer has been fetched but it was incomplete and unusable.
+        ON_CHUNK_DATA_UPDATED = 5
+        ON_EVENT_DATA_UPDATED = 6
 
     def _create_acquisition_thread(self) -> _ImageAcquisitionThread:
         return _ImageAcquisitionThread(image_acquire=self)
 
-    def __init__(self, *, device_proxy=None, config: Optional[ParameterSet] = None, profiler=None, file_dict=None):
+    def __init__(self, *, parent: Harvester, device_proxy=None, config: Optional[ParameterSet] = None, profiler=None, file_dict=None):
         """
 
         Parameters
@@ -1558,6 +1588,7 @@
         ParameterSet.check(config, self._supported_parameters)
         super().__init__()
 
+        self._parent = parent
         self._is_valid = True
         self._file_dict = file_dict
         self._clean_up = ParameterSet.get(ParameterKey.ENABLE_CLEANING_UP_INTERMEDIATE_FILES, True, config)
@@ -1572,10 +1603,7 @@
 
         self._device_proxy = device_proxy
 
-<<<<<<< HEAD
         self._thread_factory_method_for_event_module = ParameterSet.get(ParameterKey.THREAD_FACTORY_METHOD_FOR_EVENT_MODULE, lambda: _EventMonitor(), config)
-=======
->>>>>>> 27a1d2c6
         file_path = ParameterSet.get(ParameterKey.REMOTE_DEVICE_SOURCE_XML_FILE_PATH, None, config)
 
         self._remote_device = RemoteDevice(
@@ -1589,7 +1617,39 @@
             assert self._remote_device.node_map
 
         self._data_streams = []
-        self._event_new_buffer_managers = []
+
+        self._new_buffer_event_monitor_dict = dict()
+
+        self._module_event_monitor_dict = dict()
+        self._module_event_monitor_thread_dict = dict()
+
+        modules = [self._system_proxy,
+                   self._interface_proxy,
+                   self._device_proxy,
+                   self._remote_device]
+        event_types = [EVENT_TYPE_LIST.EVENT_MODULE,
+                       EVENT_TYPE_LIST.EVENT_MODULE,
+                       EVENT_TYPE_LIST.EVENT_MODULE,
+                       EVENT_TYPE_LIST.EVENT_REMOTE_DEVICE]
+        event_managers = [EventManagerModule,
+                          EventManagerModule,
+                          EventManagerModule,
+                          EventManagerRemoteDevice]
+
+        for module, event_type, manager in \
+                zip(modules, event_types, event_managers):
+            try:
+                self._module_event_monitor_dict[module] = \
+                    manager(module.register_event(event_type))
+            except NotImplementedException:
+                _logger.debug("no module event: {}".format(module))
+            except ResourceInUseException:
+                _logger.debug("resource in use: {}".format(module))
+            else:
+                self._module_event_monitor_thread_dict[module] = \
+                    self._thread_factory_method_for_event_module()
+                self._module_event_monitor_thread_dict[module].worker = \
+                    self._worker_module_event
 
         self._create_ds_at_connection = True
         if self._create_ds_at_connection:
@@ -1600,19 +1660,14 @@
         self._num_buffers_to_hold = 1
         self._queue = Queue(maxsize=self._num_buffers_to_hold)
 
-<<<<<<< HEAD
         self._thread_factory_method_for_event_new_buffer = ParameterSet.get(
             ParameterKey.THREAD_FACTORY_METHOD,
             lambda: _EventMonitor(), config)
-=======
-        self._sleep_duration = ParameterSet.get(ParameterKey.THREAD_SLEEP_PERIOD, _sleep_duration_default, config)
-        self._thread_image_acquisition = self._create_acquisition_thread()
->>>>>>> 27a1d2c6
-
-        self._threads = []
-        self._threads.append(self._thread_image_acquisition)
-
-        self._sigint_handler = None
+
+        self._event_new_buffer_thread = \
+            self._thread_factory_method_for_event_new_buffer()
+        self._event_new_buffer_thread.worker = self._worker_event_new_buffer
+
         if current_thread() is main_thread():
             self._sigint_handler = _SignalHandler(
                 event=self._event, subject=self)
@@ -1646,8 +1701,11 @@
             self._num_buffers = max(
                 num_buffers_default, self._min_num_buffers)
 
+        tl_type = self.device.tl_type
         self._chunk_adapter = self._get_chunk_adapter(
-            device=self.device, node_map=self.remote_device.node_map)
+            tl_type=tl_type, node_map=self.remote_device.node_map)
+        self._event_adapter = self._get_event_adapter(
+            tl_type=tl_type, node_map=self.remote_device.node_map)
 
         self._finalizer = weakref.finalize(self, self.destroy)
 
@@ -1656,10 +1714,16 @@
             self.Events.RETURN_ALL_BORROWED_BUFFERS,
             self.Events.READY_TO_STOP_ACQUISITION,
             self.Events.NEW_BUFFER_AVAILABLE,
-            self.Events.INCOMPLETE_BUFFER]
+            self.Events.INCOMPLETE_BUFFER,
+            self.Events.ON_CHUNK_DATA_UPDATED,
+            self.Events.ON_EVENT_DATA_UPDATED,
+        ]
         self._callback_dict = dict()
         for event in self._supported_events:
             self._callback_dict[event] = None
+
+        for thread in self._module_event_monitor_thread_dict.values():
+            thread.start()
 
     def is_valid(self) -> bool:
         """
@@ -1717,15 +1781,23 @@
         return self._supported_events
 
     @staticmethod
-    def _get_chunk_adapter(
-            *, device=None, node_map: Optional[NodeMap] = None):
-        if device.tl_type == 'U3V':
+    def _get_chunk_adapter(*, tl_type: str, node_map: NodeMap):
+        if tl_type == 'U3V':
             return ChunkAdapterU3V(node_map)
-        elif device.tl_type == 'GEV':
+        elif tl_type == 'GEV':
             return ChunkAdapterGEV(node_map)
         else:
             return ChunkAdapterGeneric(node_map)
 
+    @staticmethod
+    def _get_event_adapter(*, tl_type: str, node_map: NodeMap):
+        if tl_type == 'U3V':
+            return EventAdapterU3V(node_map.pointer)
+        elif tl_type == 'GEV':
+            return EventAdapterGEV(node_map.pointer)
+        else:
+            return EventAdapterGeneric(node_map.pointer)
+
     def __enter__(self):
         return self
 
@@ -1733,6 +1805,8 @@
         self._finalizer()
 
     def _release_remote_device(self):
+        self._remote_device.deregister_node_callbacks()
+
         if self.remote_device.node_map:
             self.remote_device.node_map.disconnect()
 
@@ -1754,17 +1828,30 @@
         :meth:`Harvester.create_image_acquire` method.
         """
         global _logger
+        _logger.info('going to release resources: {}'.format(self))
 
         if not self._is_valid:
             return
 
+        for thread in self._module_event_monitor_thread_dict.values():
+            if thread.is_running():
+                thread.stop()
+                thread.join()
+
         self.stop()
+
+        if self._event_adapter:
+            self._event_adapter = None
 
         if self._chunk_adapter:
             self._chunk_adapter = None
 
         self._release_data_streams()
         self._release_remote_device()
+
+        self._new_buffer_event_monitor_dict.clear()
+        self._module_event_monitor_dict.clear()
+        self._module_event_monitor_thread_dict.clear()
 
         self._remote_device = None
         self._device_proxy = None
@@ -1795,14 +1882,6 @@
             raise ValueError(
                 'The number of buffers must be '
                 'greater than or equal to {}'.format(self._min_num_buffers))
-
-    @property
-    def sleep_duration(self) -> float:
-        """
-        float: The duration that lets the image acquisition thread sleeps at
-        every execution. The unit is [ms].
-        """
-        return self._sleep_duration
 
     @property
     def min_num_buffers(self) -> int:
@@ -2042,11 +2121,10 @@
 
             self._data_streams.append(DataStream(module=_data_stream))
 
-            event_token = self._data_streams[i].register_event(
-                EVENT_TYPE_LIST.EVENT_NEW_BUFFER)
-
-            self._event_new_buffer_managers.append(
-                EventManagerNewBuffer(event_token))
+            self._new_buffer_event_monitor_dict[self._data_streams[i]] = \
+                EventManagerNewBuffer(
+                    self._data_streams[i].register_event(
+                        EVENT_TYPE_LIST.EVENT_NEW_BUFFER))
 
     def start_image_acquisition(self, run_in_background=False):
         """
@@ -2156,8 +2234,8 @@
             self._is_acquiring = True
 
             if run_as_thread:
-                if self.thread_image_acquisition:
-                    self.thread_image_acquisition.start()
+                if self._event_new_buffer_thread:
+                    self._event_new_buffer_thread.start()
 
         _logger.info('started acquisition: {0}'.format(self))
 
@@ -2168,21 +2246,48 @@
         if self._profiler:
             self._profiler.print_diff()
 
-    def worker_image_acquisition(self) -> None:
+    def _worker_module_event(self) -> None:
         """
         The worker method of the image acquisition task.
 
         :return: None
         """
         global _logger
+        for monitor in self._module_event_monitor_dict.values():
+            if not self._is_valid or not self._event_adapter:
+                return
+
+            try:
+                monitor.update_event_data(self.timeout_period_on_update_event_data_call)
+            except TimeoutException:
+                continue
+            except GenTL_GenericException as e:
+                _logger.debug(e, exc_info=True)
+            else:
+                _logger.debug("going to deliver an event: {}".format(monitor))
+                if self._device_proxy.tl_type in self._specialized_tl_type:
+                    self._event_adapter.deliver_message(monitor.optional_data)
+                else:
+                    self._event_adapter.deliver_message(monitor.optional_data,
+                                                        monitor.event_id)
+                self._emit_callbacks(self.Events.ON_EVENT_DATA_UPDATED)
+                _logger.debug("just delivered an event: {}".format(monitor))
+
+    def _worker_event_new_buffer(self) -> None:
+        """
+        The worker method of the image acquisition task.
+
+        :return: None
+        """
+        global _logger
 
         queue = self._queue
 
-        for manager in self._event_new_buffer_managers:
-            buffer = self._fetch(manager=manager,
-                                 timeout_on_client_fetch_call=self.timeout_period_on_client_fetch_call)
+        for monitor in self._new_buffer_event_monitor_dict.values():
+            buffer = self._fetch(monitor=monitor,
+                                 timeout_on_client_fetch_call=self.timeout_on_client_fetch_call)
             if buffer:
-                with MutexLocker(self.thread_image_acquisition):
+                with MutexLocker(self._event_new_buffer_thread):
                     if not self._is_acquiring:
                         return
                     if queue.full():
@@ -2191,7 +2296,7 @@
                     queue.put(buffer)
                 self._emit_callbacks(self.Events.NEW_BUFFER_AVAILABLE)
 
-    def _update_chunk_data(self, buffer: _Buffer):
+    def _update_chunk_data(self, *, buffer: _Buffer, is_manual: bool):
         global _logger
 
         try:
@@ -2240,6 +2345,9 @@
                 _logger.debug('chunk data: {}, {}'.format(
                     action, _family_tree(buffer)))
 
+            if not is_manual:
+                self._emit_callbacks(self.Events.ON_CHUNK_DATA_UPDATED)
+
     def try_fetch(self, *, timeout: float,
                   is_raw: bool = False) -> Union[Buffer, _Buffer, None]:
         """
@@ -2263,20 +2371,22 @@
         Union[Buffer, _Buffer, None]
             A buffer if it is complete; otherwise None.
         """
-        buffer = self._fetch(manager=self._event_new_buffer_managers[0],
-                             timeout_on_client_fetch_call=timeout,
-                             throw_except=False)
-
-        buffer = self._finalize_fetching_process(buffer, is_raw)
-
-        return buffer
-
-    def _fetch(self, *, manager: EventManagerNewBuffer,
+        buffers = []
+        for monitor in self._new_buffer_event_monitor_dict.values():
+            buffer = self._fetch(monitor=monitor,
+                                 timeout_on_client_fetch_call=timeout,
+                                 throw_except=False)
+
+            buffers.append(self._finalize_fetching_process(buffer, is_raw))
+
+        return buffers if len(self._new_buffer_event_monitor_dict.values()) > 1 else buffers[0]
+
+    def _fetch(self, *, monitor: EventManagerNewBuffer,
                timeout_on_client_fetch_call: float = 0,
                throw_except: bool = False) -> Union[Buffer, _Buffer, None]:
         global _logger
 
-        assert manager
+        assert monitor
 
         buffer = None
         watch_timeout = True if timeout_on_client_fetch_call > 0 else False
@@ -2296,7 +2406,7 @@
                         return None
 
             try:
-                manager.update_event_data(self.timeout_period_on_update_event_data_call)
+                monitor.update_event_data(self.timeout_period_on_update_event_data_call)
             except TimeoutException:
                 continue
             except GenTL_GenericException as e:
@@ -2306,29 +2416,29 @@
                 context = None
                 frame_id = None
                 try:
-                    is_complete = manager.buffer.is_complete()
+                    is_complete = monitor.buffer.is_complete()
                     if _is_logging_buffer:
-                        context = manager.buffer.context
-                        frame_id = manager.buffer.frame_id
+                        context = monitor.buffer.context
+                        frame_id = monitor.buffer.frame_id
                 except GenTL_GenericException:
                     is_complete = False
 
                 if is_complete:
                     self._update_num_images_to_acquire()
-                    self._update_statistics(manager.buffer)
-                    buffer = manager.buffer
+                    self._update_statistics(monitor.buffer)
+                    buffer = monitor.buffer
                     if _is_logging_buffer:
                         _logger.debug(
                             'fetched: {0} (#{1}); {2}'.format(
                                 context, frame_id,
-                                _family_tree(manager.buffer)))
+                                _family_tree(monitor.buffer)))
                 else:
                     _logger.warning(
                         'incomplete or not available; discarded: {}'.format(
-                            _family_tree(manager.buffer)))
-
-                    ds = manager.buffer.parent
-                    ds.queue_buffer(manager.buffer)
+                            _family_tree(monitor.buffer)))
+
+                    ds = monitor.buffer.parent
+                    ds.queue_buffer(monitor.buffer)
                     self._emit_callbacks(self.Events.INCOMPLETE_BUFFER)
                     return None
 
@@ -2336,7 +2446,7 @@
 
     def _try_fetch_from_queue(
             self, *, is_raw: bool = False) -> Union[Buffer, _Buffer, None]:
-        with MutexLocker(self.thread_image_acquisition):
+        with MutexLocker(self._event_new_buffer_thread):
             try:
                 raw_buffer = self._queue.get(block=False)
                 return self._finalize_fetching_process(raw_buffer, is_raw)
@@ -2349,7 +2459,7 @@
             return None
 
         if self._enable_auto_chunk_data_update:
-            self._update_chunk_data(buffer=raw_buffer)
+            self._update_chunk_data(buffer=raw_buffer, is_manual=False)
 
         if is_raw:
             return raw_buffer
@@ -2406,14 +2516,13 @@
             A buffer object if the resource is complete; otherwise None.
         """
 
-        buffer = None
-        while not buffer:
-            if self.thread_image_acquisition and \
-                    self.thread_image_acquisition.is_running():
+        if self._event_new_buffer_thread and \
+                self._event_new_buffer_thread.is_running():
+            buffer = None
+            while not buffer:
                 buffer = self._try_fetch_from_queue(is_raw=is_raw)
                 if not buffer:
                     time.sleep(cycle_s if cycle_s else 0.0001)
-<<<<<<< HEAD
                 else:
                     return buffer
         else:
@@ -2429,15 +2538,6 @@
                         raise
                 buffers.append(self._finalize_fetching_process(buffer, is_raw))
             return buffers if len(self._new_buffer_event_monitor_dict.values()) > 1 else buffers[0]
-=======
-            else:
-                raw_buffer = self._fetch(
-                    manager=self._event_new_buffer_managers[0],
-                    timeout_on_client_fetch_call=timeout, throw_except=True)
-                buffer = self._finalize_fetching_process(raw_buffer, is_raw)
-
-        return buffer
->>>>>>> 27a1d2c6
 
     def _update_num_images_to_acquire(self) -> None:
         if self._num_images_to_acquire >= 1:
@@ -2531,11 +2631,11 @@
         if self.is_acquiring():
             self._is_acquiring = False
 
-            if self.thread_image_acquisition.is_running():
-                self.thread_image_acquisition.stop()
-                self.thread_image_acquisition.join()
-
-            with MutexLocker(self.thread_image_acquisition):
+            if self._event_new_buffer_thread.is_running():
+                self._event_new_buffer_thread.stop()
+                self._event_new_buffer_thread.join()
+
+            with MutexLocker(self._event_new_buffer_thread):
                 try:
                     self.remote_device.node_map.AcquisitionStop.execute()
                 except GenApi_GenericException as e:
@@ -2562,8 +2662,8 @@
 
                     self._flush_buffers(data_stream)
 
-                for event_manager in self._event_new_buffer_managers:
-                    event_manager.flush_event_queue()
+                for monitor in self._new_buffer_event_monitor_dict.values():
+                    monitor.flush_event_queue()
 
                 if self._create_ds_at_connection:
                     self._release_buffers()
@@ -2594,7 +2694,7 @@
                 _logger.debug('closed: {}'.format(name))
 
         self._data_streams.clear()
-        self._event_new_buffer_managers.clear()
+        self._new_buffer_event_monitor_dict.clear()
 
     def _release_buffers(self) -> None:
         global _logger
@@ -2712,6 +2812,7 @@
         ParameterKey.ENABLE_CLEANING_UP_INTERMEDIATE_FILES,
         ParameterKey.TIMEOUT_PERIOD_ON_MODULE_ENUMERATION,
         ParameterKey._ENABLE_PROFILE,
+        ParameterKey.TIMER,
     ]
 
     def __init__(self, *, profile=False, logger: Optional[Logger] = None,
@@ -2794,6 +2895,10 @@
 
     def __exit__(self, exc_type, exc_val, exc_tb):
         self._finalizer()
+
+    @property
+    def timer(self):
+        return self._timer
 
     def reset(self) -> None:
         """
@@ -2978,7 +3083,7 @@
                 config.remove(ParameterKey.DEVICE_OWNERSHIP_PRIVILEGE)
 
             ia = ImageAcquirer(device_proxy=device_proxy_, config=config,
-                               file_dict=file_dict)
+                               file_dict=file_dict, parent=self)
             self._ias.append(ia)
 
             if self._profiler:
@@ -2995,7 +3100,7 @@
             model: Optional[str] = None, tl_type: Optional[str] = None,
             user_defined_name: Optional[str] = None,
             serial_number: Optional[str] = None, version: Optional[str] = None,
-            sleep_duration: Optional[float] = _sleep_duration_default,
+            sleep_duration: Optional[float] = _sleep_default,
             file_path: Optional[str] = None, privilege: str = 'exclusive',
             file_dict: Dict[str, bytes] = None,
             auto_chunk_data_update=True):
@@ -3068,10 +3173,9 @@
 
         config = ParameterSet({
             ParameterKey.DEVICE_OWNERSHIP_PRIVILEGE: privilege,
-            ParameterKey.THREAD_SLEEP_PERIOD: sleep_duration,
             ParameterKey.REMOTE_DEVICE_SOURCE_XML_FILE_PATH: file_path,
             ParameterKey.ENABLE_AUTO_CHUNK_DATA_UPDATE: auto_chunk_data_update,
-            ParameterKey.ENABLE_CLEANING_UP_INTERMEDIATE_FILES: self._clean_up
+            ParameterKey.ENABLE_CLEANING_UP_INTERMEDIATE_FILES: self._clean_up,
         })
 
         assert dev_info
