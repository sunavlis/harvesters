--- conflicted
+++ resolved
@@ -1526,13 +1526,9 @@
 
         self._device = device
 
-<<<<<<< HEAD
-        self._thread_factory_method = ParameterSet.get(config, ParameterKey.ThreadFactoryMethod, None)
-=======
+        self._thread_factory_method = ParameterSet.get(ParameterKey.THREAD_FACTORY_METHOD, lambda: _EventMonitor(sleep=_sleep_default), config)
         file_path = ParameterSet.get(ParameterKey.REMOTE_DEVICE_SOURCE_XML_FILE_PATH, None, config)
->>>>>>> aa400d4b
-
-        file_path = ParameterSet.get(config, ParameterKey.RemoveDeviceSourceXmlPath, None)
+
         self._remote_device = RemoteDevice(
             module=device.module, parent=device, file_path=file_path,
             file_dict=file_dict, do_clean_up=self._clean_up,
@@ -1579,18 +1575,10 @@
         self._num_buffers_to_hold = 1
         self._queue = Queue(maxsize=self._num_buffers_to_hold)
 
-<<<<<<< HEAD
         self._event_new_buffer_thread = self._thread_factory_method()
         self._event_new_buffer_thread.worker = self._worker_event_new_buffer
-=======
-        self._sleep_duration = ParameterSet.get(ParameterKey.THREAD_SLEEP_PERIOD, _sleep_duration_default, config)
-        self._thread_image_acquisition = self._create_acquisition_thread()
-
-        self._threads = []
-        self._threads.append(self._thread_image_acquisition)
->>>>>>> aa400d4b
-
-        self._sigint_handler = None
+        self._sleep_duration = ParameterSet.get(ParameterKey.THREAD_SLEEP_PERIOD, _sleep_default, config)
+
         if current_thread() is main_thread():
             self._sigint_handler = _SignalHandler(
                 event=self._event, subject=self)
@@ -2826,13 +2814,6 @@
             return ": ".join([status_dict.get(status),
                               solution_dict.get(solution)])
 
-        value = lambda: _EventMonitor(sleep=_sleep_default)
-        key = ParameterKey.ThreadFactoryMethod
-        if config and not config.has(key):
-            config.add(key, value)
-        else:
-            config = ParameterSet({key: value})
-
         if type(search_key) is int:
             raw_device = self.device_info_list[search_key].create_device()
         elif type(search_key) is DeviceInfo:
@@ -2992,20 +2973,11 @@
                 raw_device = dev_info.create_device()
 
         config = ParameterSet({
-<<<<<<< HEAD
-            ParameterKey.DeviceOwnershipPrivilege: privilege,
-            ParameterKey.ThreadSleepPeriod: sleep_duration,
-            ParameterKey.RemoveDeviceSourceXmlPath: file_path,
-            ParameterKey.EnableAutoChunkDataUpdate: auto_chunk_data_update,
-            ParameterKey.EnableCleaningUpIntermediateFiles: self._clean_up,
-            ParameterKey.ThreadFactoryMethod: lambda: _EventMonitor(sleep=_sleep_default),
-=======
             ParameterKey.DEVICE_OWNERSHIP_PRIVILEGE: privilege,
             ParameterKey.THREAD_SLEEP_PERIOD: sleep_duration,
             ParameterKey.REMOTE_DEVICE_SOURCE_XML_FILE_PATH: file_path,
             ParameterKey.ENABLE_AUTO_CHUNK_DATA_UPDATE: auto_chunk_data_update,
-            ParameterKey.ENABLE_CLEANING_UP_INTERMEDIATE_FILES: self._clean_up
->>>>>>> aa400d4b
+            ParameterKey.ENABLE_CLEANING_UP_INTERMEDIATE_FILES: self._clean_up,
         })
 
         return self._create_acquirer(raw_device=raw_device, config=config,
