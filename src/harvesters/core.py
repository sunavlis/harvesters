--- conflicted
+++ resolved
@@ -19,6 +19,7 @@
 
 
 # Standard library imports
+from datetime import datetime
 import io
 import os
 import pathlib
@@ -30,18 +31,20 @@
 from urllib.parse import unquote
 import weakref
 import zipfile
+import tempfile
+from zipfile import BadZipFile
 
 # Related third party imports
 import numpy as np
 
 from genicam.genapi import NodeMap
-from genicam.genapi import LogicalErrorException
+from genicam.genapi import LogicalErrorException, RuntimeException
 from genicam.genapi import ChunkAdapterGeneric, ChunkAdapterU3V, \
     ChunkAdapterGEV
 
 from genicam.gentl import TimeoutException, \
     NotImplementedException, ParsingChunkDataException, NoDataException, \
-    ErrorException, InvalidBufferException
+    ErrorException, InvalidBufferException, InvalidParameterException
 from genicam.gentl import GenericException
 from genicam.gentl import GenTLProducer, BufferToken, EventManagerNewBuffer
 from genicam.gentl import DEVICE_ACCESS_FLAGS_LIST, EVENT_TYPE_LIST, \
@@ -1466,16 +1469,16 @@
 
         env_var = 'HARVESTERS_XML_FILE_DIR'
         if env_var in os.environ:
-            self._file_dir = os.getenv(env_var)
+            self._xml_dir = os.getenv(env_var)
         else:
-            self._file_dir = None
+            self._xml_dir = None
 
 
         #
         try:
             node_map = _get_port_connected_node_map(
                 port=system.port, logger=self._logger,
-                file_dir=self._file_dir
+                xml_dir=self._xml_dir
             )
         except GenericException as e:
             self._logger.error(e, exc_info=True)
@@ -1486,7 +1489,7 @@
         try:
             node_map = _get_port_connected_node_map(
                 port=interface.port, logger=self._logger,
-                file_dir=self._file_dir
+                xml_dir=self._xml_dir
             )
         except GenericException as e:
             self._logger.error(e, exc_info=True)
@@ -1499,7 +1502,7 @@
         try:
             node_map = _get_port_connected_node_map(
                 port=device.local_port, logger=self._logger,
-                file_dir=self._file_dir
+                xml_dir=self._xml_dir
             )  # Local device's node map
         except GenericException as e:
             self._logger.error(e, exc_info=True)
@@ -1510,9 +1513,9 @@
 
         #
         try:
-            node_map=_get_port_connected_node_map(
+            node_map = _get_port_connected_node_map(
                 port=device.remote_port, logger=self._logger,
-                file_path=file_path, file_dir=self._file_dir
+                file_path=file_path, xml_dir=self._xml_dir
             )  # Remote device's node map
         except GenericException as e:
             self._logger.error(e, exc_info=True)
@@ -1991,7 +1994,7 @@
                             event_manager.buffer.is_complete()
                         )
                     )
-                    
+
                     # Queue the incomplete buffer; we have nothing to do
                     # with it:
                     data_stream = event_manager.buffer.parent
@@ -2001,7 +2004,6 @@
                     with MutexLocker(self.thread_image_acquisition):
                         if not self._is_acquiring_images:
                             return
-
 
     def _update_chunk_data(self, buffer=None):
         try:
@@ -2303,26 +2305,28 @@
         self._announced_buffers.clear()
 
 
-def _parse_description_file(*, port=None, url=None, file_path=None, logger=None, file_dir=None):
+def _retrieve_file_path(*, port=None, url=None, file_path=None, logger=None, xml_dir=None):
     #
-    file_name, text, bytes_object, content = None, None, None, None
-
+    _logger = logger or get_logger(name=__name__)
+
+    #
     if file_path:
-        file_name = os.path.basename(file_path)
-        with open(file_path, 'r+b') as f:
-            content = f.read()
-            bytes_object = io.BytesIO(content)
+        # A file that is specified by the client will be used:
+        if not os.path.exists(file_path):
+            raise LogicalErrorException(
+                '{0} does not exist.'.format(file_path)
+            )
     else:
         if url is None:
-            # Inquire it's URL information.
-            # TODO: Consider a case where len(url_info_list) > 1.
+            # Inquire its URL information.
             if len(port.url_info_list) > 0:
                 url = port.url_info_list[0].url
             else:
-                return file_name, text, bytes_object
-
-        if logger:
-            logger.info('URL: {0}'.format(url))
+                raise LogicalErrorException(
+                    'The target port does not hold any URL.'
+                )
+
+        _logger.info('URL: {0}'.format(url))
 
         # And parse the URL.
         location, others = url.split(':', 1)
@@ -2336,24 +2340,17 @@
             delimiter = '?'
             if delimiter in size:
                 size, _ = size.split(delimiter)
-            size = int(size, 16)
+            size = int(size, 16)  # From Hex to Dec
 
             # Now we get the file content.
-            content = port.read(address, size)
-
-            # But wait, we have to check if it's a zip file or not.
-            content = content[1]
-            bytes_object = io.BytesIO(content)
-
-            # Store the XML file if the client has specified a location:
-            if file_dir:
-                directory = file_dir
-                # Create the directory if it didn't exist:
-                if not os.path.exists(directory):
-                    os.makedirs(directory)
-                # Store the XML file:
-                with open(os.path.join(directory, file_name), 'w+b') as f:
-                    f.write(bytes_object.getvalue())
+            size, binary_data = port.read(address, size)
+
+            # Store the XML file on the host side; it may be a Zipped XML
+            # file or a plain XML file:
+            file_path = _save_file(
+                file_dir=xml_dir, file_name=file_name,
+                binary_data=binary_data
+            )
 
         elif location == 'file':
             # '///c|/program%20files/foo.xml' ->
@@ -2366,19 +2363,16 @@
             # 'c|/program files/foo.xml' -> 'c:/program files/foo.xml')
             _file_path.replace('|', ':')
 
-            # Extract the file name from the file path:
-            file_name = os.path.basename(_file_path)
-
-            #
-            with open(_file_path, 'r+b') as f:
-                content = f.read()
-                bytes_object = io.BytesIO(content)
+            # Now we get a file path that we daily use:
+            file_path = _file_path
 
         elif location == 'http' or location == 'https':
             raise NotImplementedError(
                 'Failed to parse URL {0}: Harvester has not supported '
                 'downloading a device description file from vendor '
-                'web site.'.format(url)
+                'web site. If you must rely on the current condition,'
+                'just try to make a request to the Harvester '
+                'maintainer.'.format(url)
             )
         else:
             raise LogicalErrorException(
@@ -2386,6 +2380,7 @@
             )
 
     return file_path
+
 
 def _save_file(*, file_dir=None, file_name=None, binary_data=None):
     #
@@ -2399,18 +2394,6 @@
         # Create the directory if it didn't exist:
         if not os.path.exists(file_dir):
             os.makedirs(file_dir)
-<<<<<<< HEAD
-
-        # Extract the file content from the zip file.
-        for file_info in zipped_content.infolist():
-            if pathlib.Path(
-                    file_info.filename).suffix.lower() == '.xml':
-                #
-                text = zipped_content.read(file_info)
-                break
-    else:
-        text = content
-=======
     else:
         file_dir = tempfile.mkdtemp(
             prefix=datetime.now().strftime('%Y%m%d%H%M%S_'),
@@ -2431,39 +2414,54 @@
     #
     with open(file_path, mode) as f:
         f.write(data_to_write)
->>>>>>> 5d17ffb4
-
-    return file_name, text, bytes_object
-
-
-def _get_port_connected_node_map(*, port=None, logger=None, file_path=None, file_dir=None):
+
+    return file_path
+
+
+def _get_port_connected_node_map(*, port=None, logger=None, file_path=None, xml_dir=None):
     #
     assert port
 
     #
-    file_name, text, bytes_object = _parse_description_file(
-        port=port, file_path=file_path, logger=logger, file_dir=file_dir
-    )
-
-    # There's no description file content to work with the node map:
-    if (file_name is None) and (text is None) and (bytes_object is None):
-        return None
+    _logger = logger or get_logger(name=__name__)
 
     # Instantiate a GenICam node map object.
     node_map = NodeMap()
 
-    # Then load the XML file content on the node map object.
-    node_map.load_xml_from_string(text)
-
-    # Instantiate a concrete port object of the remote device's
-    # port.
-    concrete_port = ConcretePort(port)
-
-    # And finally connect the concrete port on the node map
-    # object.
-    node_map.connect(concrete_port, port.name)
-
-    # Then return the node mpa.
+    #
+    file_path = _retrieve_file_path(
+        port=port, file_path=file_path, logger=logger, xml_dir=xml_dir
+    )
+
+    #
+    if file_path is not None:
+        # Every valid (zipped) XML file MUST be parsed as expected and the
+        # method returns the file path where the file is located:
+        # Then load the XML file content on the node map object.
+        has_valid_file = True
+
+        # In this case, the file has been identified as a Zip file but
+        # has been diagnosed as BadZipFile due to a technical reason.
+        # Let the NodeMap object load the file from the path:
+        try:
+            node_map.load_xml_from_zip_file(file_path)
+        except RuntimeException:
+            try:
+                node_map.load_xml_from_file(file_path)
+            except RuntimeException as e:
+                _logger.error(e, exc_info=True)
+                has_valid_file = False
+
+        if has_valid_file:
+            # Instantiate a concrete port object of the remote device's
+            # port.
+            concrete_port = ConcretePort(port)
+
+            # And finally connect the concrete port on the node map
+            # object.
+            node_map.connect(concrete_port, port.name)
+
+    # Then return the node map:
     return node_map
 
 
